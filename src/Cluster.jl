--- conflicted
+++ resolved
@@ -7,7 +7,6 @@
 # KMeans definition
 """
     mutable struct KMeans
-<<<<<<< HEAD
 
 A structure representing a KMeans clustering model.
 
@@ -22,7 +21,7 @@
 """
 mutable struct KMeans
     k::Int
-    mode::Symbol
+    mode::String
     max_try::Int
     tol::Float64
     centroids::Array{Float64,2}
@@ -45,7 +44,7 @@
 A `KMeans` model with the specified parameters.
 
 """
-KMeans(; k::Int=3, mode::Symbol=:kmeans, max_try::Int=100, tol::Float64=1e-4) = KMeans(
+KMeans(; k::Int=3, mode::String=:kmeans, max_try::Int=100, tol::Float64=1e-4) = KMeans(
     k,
     mode,
     max_try,
@@ -85,14 +84,14 @@
 function init_centroids(X, K, mode)
 
 
-    if mode == 1
+    if mode == "kmeans"
         #generate random vector with the length of the data, then choose first K values
         row, col = size(X)
         permutation = randperm(row)
         idx = permutation[1:K]
         centroids = X[idx, :]
 
-    elseif mode == 2
+    elseif mode == "kmeanspp"
         # kmeans++ initialization
         row, col = size(X)
         permutation = randperm(row)
@@ -147,11 +146,21 @@
 """
 function fit!(model::KMeans, X)
 
+    model.centroids = init_centroids(X, model.k, model.mode)
 
     for i in 1:model.max_try
+        println(model.centroids)
         D = compute_distance(X, model.centroids)
-        labels = assign_center(D)
-        new_centroids = update_centroids(X, labels, model)
+        println(D)
+        model.labels = assign_center(D)
+        println(model.labels)
+        new_centroids = update_centroids(X, model.labels, model)
+
+        for j in 1:model.k
+            if !(j in model.labels)
+                new_centroids[j, :] = X[rand(1:size(X, 1)), :]
+            end
+        end
 
         if maximum(sqrt.(sum((model.centroids .- new_centroids) .^ 2, dims=2))) < model.tol
             break
@@ -299,312 +308,6 @@
 ]
 test_data = [1.1 1.1 1.2]
 model = KMeans(k=3)
-fit!(model, data)
-labels = predict(model, test_data)
-```
-"""
-=======
-
-A structure representing a KMeans clustering model.
-
-# Fields
-- `k::Int`: The number of clusters.
-- `mode::Symbol`: The mode of initialization (`:kmeans` or `:kmeans++`).
-- `max_try::Int`: The maximum number of iterations for the algorithm.
-- `tol::Float64`: The tolerance for convergence.
-- `centroids::Array{Float64,2}`: The centroids of the clusters.
-- `labels::Array{Int,1}`: The labels assigned to each data point.
-
-"""
-mutable struct KMeans
-    k::Int
-    mode::String
-    max_try::Int
-    tol::Float64
-    centroids::Array{Float64,2}
-    labels::Array{Int,1}
-end
-
-# Constructor
-"""
-    KMeans(; k::Int=3, mode::Symbol=:kmeans, max_try::Int=100, tol::Float64=1e-4) -> KMeans
-
-Creates a new KMeans clustering model.
-
-# Keyword Arguments
-- `k::Int`: The number of clusters (default: 3).
-- `mode::Symbol`: The mode of initialization (`:kmeans` or `:kmeans++`, default: `:kmeans`).
-- `max_try::Int`: The maximum number of iterations for the algorithm (default: 100).
-- `tol::Float64`: The tolerance for convergence (default: 1e-4).
-
-# Returns
-A `KMeans` model with the specified parameters.
-
-"""
-KMeans(; k::Int=3, mode::String=:kmeans, max_try::Int=100, tol::Float64=1e-4) = KMeans(
-    k,
-    mode,
-    max_try,
-    tol,
-    zeros(Float64, 0, 0),  # Initialize centroids as an empty 2D array
-    Int[]                  # Initialize labels as an empty 1D array
-)
-
-"""
-    init_centroids(X::Array{Float64,2}, K::Int, mode::Symbol) -> Array{Float64,2}
-
-Initialize centroids for the chosen algorithm.
-
-# Arguments
-- `X::Array{Float64,2}`: The input data matrix where each row is a data point.
-- `K::Int`: The number of clusters.
-- `mode::Symbol`: The mode of initialization (`:kmeans` or `:kmeans++`).
-
-# Returns
-An array of centroids initialized based on the chosen mode.
-
-# Examples
-```julia-repl
-X = [
-    1.0 1.0;
-    1.5 2.0;
-    3.0 4.0;
-    5.0 6.0;
-    8.0 9.0;
-    10.0 11.0
-]
-K = 2
-mode = :kmeans
-centroids = init_centroids(X, K, mode)
-```
-"""
-function init_centroids(X, K, mode)
-
-
-    if mode == "kmeans"
-        #generate random vector with the length of the data, then choose first K values
-        row, col = size(X)
-        permutation = randperm(row)
-        idx = permutation[1:K]
-        centroids = X[idx, :]
-
-    elseif mode == "kmeanspp"
-        # kmeans++ initialization
-        row, col = size(X)
-        permutation = randperm(row)
-        idx = permutation[1:K]
-        centroids = X[idx, :]
-
-        for k in 2:K
-            # Distance from data points to centroids
-            D = compute_distance(X, centroids[1:k-1, :])
-
-            # Assign each data point to its nearest centroid
-            Dm = minimum(D, dims=2)
-
-            # Choose the next centroid
-            probabilities = vec(Dm) / sum(Dm)
-            cummulative_probabilities = cumsum(probabilities)
-
-            # Perform weighted random selection
-            r_num = rand()
-            next_centroid_ind = searchsortedfirst(cummulative_probabilities, r_num)
-            centroids[k, :] = X[next_centroid_ind, :]
-        end
-    else
-        throw(ArgumentError("Unknown mode: $mode"))
-    end
-
-    return centroids
-end
-
-"""
-    fit!(model::KMeans, X)
-
-Runs the KMeans algorithm for the given data and model.
-
-# Arguments
-- `model::KMeans`: The KMeans model to be trained.
-- `X`: The input data matrix where each row is a data point.
-
-# Examples
-```julia-repl
-model = KMeans(k=3, mode=:kmeans)
-X = [
-    1.0 1.0;
-    1.5 2.0;
-    3.0 4.0;
-    5.0 6.0;
-    8.0 9.0;
-    10.0 11.0
-]
-fit!(model, X)
-```
-"""
-function fit!(model::KMeans, X)
-
-    model.centroids = init_centroids(X, model.k, model.mode)
-
-    for i in 1:model.max_try
-        println(model.centroids)
-        D = compute_distance(X, model.centroids)
-        println(D)
-        model.labels = assign_center(D)
-        println(model.labels)
-        new_centroids = update_centroids(X, model.labels, model)
-
-        for j in 1:model.k
-            if !(j in model.labels)
-                new_centroids[j, :] = X[rand(1:size(X, 1)), :]
-            end
-        end
-
-        if maximum(sqrt.(sum((model.centroids .- new_centroids) .^ 2, dims=2))) < model.tol
-            break
-        end
-        model.centroids = new_centroids
-    end
-end
-
-"""
-    compute_distance(data, centroids) -> Array
-
-Computes the distance from each data point to each centroid.
-
-# Arguments
-- `data`: The input data matrix where each row is a data point.
-- `centroids`: The current centroids.
-
-# Returns
-A distance matrix `D` of size (number of data points, number of centroids), where `D[i, j]` is the distance from data point `i` to centroid `j`.
-
-# Examples
-```julia-repl
-X = [
-    1.0 1.0;
-    1.5 2.0;
-    3.0 4.0
-]
-centroids = [
-    1.0 1.0;
-    3.0 4.0
-]
-D = compute_distance(X, centroids)
-```
-"""
-function compute_distance(X, centroids)
-
-
-    x = size(X)
-    y = size(centroids)
-    D = zeros(x[1], y[1])
-
-    for i in 1:y[1]
-        for j in 1:x[1]
-            D[j, i] = sqrt(sum((X[j, :] .- centroids[i, :]) .^ 2))
-        end
-    end
-    return D
-end
-
-"""
-    assign_center(D) -> Array
-
-Returns the index of the nearest centroid for each data point.
-
-# Arguments
-- `D`: The distance matrix.
-
-# Returns
-An array of indices indicating the nearest centroid for each data point.
-
-# Examples
-```julia-repl
-D = [
-    0.0 2.0;
-    1.0 1.0;
-    2.0 0.0
-]
-labels = assign_center(D)
-```
-"""
-function assign_center(D)
-
-    return [argmin(D[i, :]) for i in 1:size(D, 1)]
-end
-
-"""
-    update_centroids(data, labelvector, model) -> Array
-
-Calculates new centroids based on the given data and label vector.
-
-# Arguments
-- `data`: The input data matrix where each row is a data point.
-- `labelvector`: The current labels of the data points.
-- `model`: The KMeans model.
-
-# Returns
-An array of new centroids.
-
-# Examples
-```julia-repl
-X = [
-    1.0 1.0;
-    1.5 2.0;
-    3.0 4.0;
-    5.0 6.0
-]
-labels = [1, 1, 2, 2]
-model = KMeans(k=2)
-new_centroids = update_centroids(X, labels, model)
-```
-"""
-function update_centroids(X, label_vector, model)
-        r, c = size(X)
-    centroids = zeros(model.k, c)
-
-    for label in 1:model.k
-        # Create a mask for the current label
-        mask = label_vector .== label
-        # Average the values using the mask
-
-
-        centroids[label, :] = mean(X[mask, :], dims=1)
-    end
-
-    return centroids
-end
-
-"""
-    predict(model,data) -> Array
-
-Returns the cluster labels for the given data points.
-
-# Arguments
-- `model::KMeans`: The trained KMeans model.
-- `X::Array{Float64,2}`: The input data matrix where each row is a data point.
-
-# Returns
-An array of cluster labels for each data point.
-
-# Examples
-```julia-repl
-data = [
-    # Cluster 1
-    1.0 1.0 1.5;
-    1.5 2.0 1.6;
-    1.3 1.8 1.4;
-    # Cluster 2
-    5.0 7.0 3.5;
-    5.5 7.5 3.5;
-    6.0 7.0 3.5;
-    # Cluster 3
-    8.0 1.0 6.5;
-    8.5 1.5 6.5;
-    8.3 1.2 7.5;
-]
-test_data = [1.1 1.1 1.2]
-model = KMeans(k=3)
 fit!(model, data)Symbol
 labels = predict(model, test_data)
 ```
@@ -628,14 +331,11 @@
 model = KMeans(mode="kmeans")
 # fit!(model, data)
 
->>>>>>> e9e13e15
 function predict(model::KMeans, X)
 
 
     D = compute_distance(X, model.centroids)
     return assign_center(D)
-<<<<<<< HEAD
-=======
 end
 
 mutable struct BKMeans
@@ -662,8 +362,8 @@
         fit!(sub_model, clusters[i])
         println(clusters[i])
 
-        
-        new_clusters = [clusters[i][sub_model.labels .== 1, :], clusters[i][sub_model.labels .== 2, :]] 
+
+        new_clusters = [clusters[i][sub_model.labels .== 1, :], clusters[i][sub_model.labels .== 2, :]]
 
         deleteat!(clusters, i)
         # println(clusters)
@@ -672,7 +372,7 @@
         end
         # println(clusters)
         # println("safe222222222222")
-     
+
     end
     model.labels= []
     for g1 in 1:length(clusters)
@@ -682,7 +382,6 @@
         end
     end
     # println(model.labels)
->>>>>>> e9e13e15
 end
 
 model = BKMeans()
