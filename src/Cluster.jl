module Cluster

# Write your package code here.
using Random
using LinearAlgebra #norm
using Statistics #mean

# KMeans  definition
mutable struct KMeans
    k::Int
    mode::Symbol
    max_try::Int
    tol::Float64
    centroids::Array{Float64, 2}
    labels_::Array{Int, 1}
end

# Constructor 
KMeans(; k::Int=3, mode::Symbol=:kmeans, max_try::Int=5, tol::Float64=1e-4) = KMeans(
    k,
    mode,
    max_try,
    tol,
    zeros(Float64, 0, 0),  # Initialize centroids as an empty 2D array
    Int[]                  # Initialize labels_ as an empty 1D array
)


# Initialize centroids  kmeans++ or normal kmeans
<<<<<<< HEAD
function init_centroids(X, K, mode)
=======
function init_centroids(X, K, mode,model)#; mode::Symbol=:kmeans)
>>>>>>> da1726e8

    if mode == 1 ## TODO initialize not by numbers but by string or similiar!!
        row,col = size(X)
        permutation = randperm(row)#gpt
        idx = permutation[1:K]
        centroids = X[idx, :]

    elseif mode == 2
        # Implement kmeans++ initialization here
        
        row,col = size(X)
        permutation = randperm(row)#gpt
        idx = permutation[1:K]
        centroids = X[idx, :]

        for k in 2:K
        # dist from data points to  centroids
            D = compute_distance(X, centroids[1:k-1, :],model)
            println(D)
        # assign each  data point to  it's nearest centroids
            Dm = minimum(D, dims=2)
            println(Dm)
            
        # Choose the next centroid 
            probabilities = vec(Dm) / sum(Dm)
            println(probabilities)
            cummulative_probabilities = cumsum(probabilities)
            println(cummulative_probabilities)
        # perform  weighted random selection.
            r_num = rand()
            next_centroid_ind = searchsortedfirst(cummulative_probabilities, r_num)
            
            centroids[k, :] = X[next_centroid_ind, :]        end 

    else
        throw(ArgumentError("Unknown mode: $mode"))
    end
    return centroids
end

#  fit the model to the data
function fit!(model::KMeans, X)
   
    for i in 1:model.max_try

        D = compute_distance(X, model.centroids,model)

        labels = assign_center(D)

        new_centroids = update_centroids(X,labels,model)
         
        if maximum(sqrt.(sum((model.centroids .- new_centroids).^2, dims=2))) < model.tol
            break
        end
        
        model.centroids = new_centroids
        
    end
        
end

function compute_distance(X,center,model)
    #function that gets clustercenters and all data
    #returns matrix of distance to these clustercenters

    x = size(X)
    y = size(center)

    D=zeros(x[1],y[1])

    for i in 1:y[1]
        for j in 1:x[1]
            D[j,i] = sqrt(sum((X[j, :] .- center[i, :]).^2))
        end
    end
   
    return D
end

function assign_center(D)
    #returns minimum argument of the distance matrix
    return [argmin(D[i, :]) for i in 1:size(D, 1)]#gpt
end

function update_centroids(X, label_vector,model)
    #creates a mask based on labels
    #accesses and calculate new clustercenter with that mask
 
    my_list = Vector{Any}()
    r, c = size(X)
    
    my_m = zeros(model.k,c)

    for label in 1:model.k
        # Create a mask for the current label
        mask = label_vector .== label

        m = mean(X[mask,:],dims= 1)

        my_m[label,:] = m

    end

    return my_m
end


data_1 = [
    # Cluster 1
    1.0 1.0;
    1.5 2.0;
    # 1.3 1.8;
    # 1.2 1.2;
    # 0.8 0.9;
    # 1.0 1.1;
    # 1.3 1.3;
    # 1.2 1.3;
    # 1.3 1.4;
    # 1.5 1.5;
    
    # Cluster 2
    5.0 7.0;
    5.5 7.5;
    # 6.0 7.0;
    # 5.8 7.2;
    # 6.2 7.5;
    # 5.9 6.8;
    # 5.6 7.1;
    # 6.3 7.6;
    # 5.8 6.7;
    # 5.8 7.7;
    
    # Cluster 3
    8.0 1.0;
    8.5 1.5;
    # 8.3 1.2;
    # 8.7 1.8;
    # 8.4 1.4;
    # 8.1 1.1;
    # 8.6 1.6;
    # 8.4 1.3;
    # 8.3 1.5;
    # 8.6 1.8
]

K = KMeans()

cent = init_centroids(data_1,3,2,K)

K.centroids = cent

fit!(K,data_1)

# Predict each point in X belongs to cluster
function predict(model::KMeans, X)
    
    D = compute_distance(X, model.centroids,model)

    return assign_center(D)
end


end<|MERGE_RESOLUTION|>--- conflicted
+++ resolved
@@ -1,9 +1,8 @@
 module Cluster
 
-# Write your package code here.
 using Random
-using LinearAlgebra #norm
-using Statistics #mean
+using LinearAlgebra
+using Statistics
 
 # KMeans  definition
 mutable struct KMeans
@@ -16,182 +15,173 @@
 end
 
 # Constructor 
-KMeans(; k::Int=3, mode::Symbol=:kmeans, max_try::Int=5, tol::Float64=1e-4) = KMeans(
+KMeans(; k::Int=3, mode::Symbol=:kmeans, max_try::Int=100, tol::Float64=1e-4) = KMeans(
     k,
     mode,
     max_try,
     tol,
     zeros(Float64, 0, 0),  # Initialize centroids as an empty 2D array
-    Int[]                  # Initialize labels_ as an empty 1D array
+    Int[]                  # Initialize labels as an empty 1D array
 )
 
 
-# Initialize centroids  kmeans++ or normal kmeans
-<<<<<<< HEAD
 function init_centroids(X, K, mode)
-=======
-function init_centroids(X, K, mode,model)#; mode::Symbol=:kmeans)
->>>>>>> da1726e8
+    """
 
-    if mode == 1 ## TODO initialize not by numbers but by string or similiar!!
+        centroids = init_centroids(data_1, numberofcluster, mode)
+
+    Initialize Controids for chosen algorithm.
+    
+    """
+
+    if mode == 1
+        #generate random vector with the length of the data, then choose first K values
         row,col = size(X)
-        permutation = randperm(row)#gpt
+        permutation = randperm(row)
         idx = permutation[1:K]
         centroids = X[idx, :]
+        
 
     elseif mode == 2
-        # Implement kmeans++ initialization here
+        # kmeans++ initialization 
         
         row,col = size(X)
-        permutation = randperm(row)#gpt
+        permutation = randperm(row)
         idx = permutation[1:K]
+        print("idx",idx)
         centroids = X[idx, :]
 
         for k in 2:K
         # dist from data points to  centroids
-            D = compute_distance(X, centroids[1:k-1, :],model)
-            println(D)
+            D = compute_distance(X, centroids[1:k-1, :])
+
         # assign each  data point to  it's nearest centroids
             Dm = minimum(D, dims=2)
-            println(Dm)
             
         # Choose the next centroid 
             probabilities = vec(Dm) / sum(Dm)
-            println(probabilities)
+
             cummulative_probabilities = cumsum(probabilities)
-            println(cummulative_probabilities)
+ 
         # perform  weighted random selection.
             r_num = rand()
             next_centroid_ind = searchsortedfirst(cummulative_probabilities, r_num)
             
-            centroids[k, :] = X[next_centroid_ind, :]        end 
+            centroids[k, :] = X[next_centroid_ind, :]        
+        end 
 
     else
         throw(ArgumentError("Unknown mode: $mode"))
     end
+
     return centroids
 end
 
-#  fit the model to the data
+
 function fit!(model::KMeans, X)
-   
+    """
+
+        fit!(Model,data)
+
+    Runs KMeans algorithm for given Data and Model
+
+    """
+    
     for i in 1:model.max_try
-
-        D = compute_distance(X, model.centroids,model)
+        
+        D = compute_distance(X, model.centroids)
 
         labels = assign_center(D)
-
+        
         new_centroids = update_centroids(X,labels,model)
-         
+        
         if maximum(sqrt.(sum((model.centroids .- new_centroids).^2, dims=2))) < model.tol
             break
         end
         
         model.centroids = new_centroids
-        
+    
     end
         
 end
 
-function compute_distance(X,center,model)
-    #function that gets clustercenters and all data
-    #returns matrix of distance to these clustercenters
+
+function compute_distance(X,centroids)
+    """
+
+        compute_distance(data, centroids)
+
+    Computes the distance from each Datapoint to each centroid and the Distances in a Matrix
+
+    returns a Matrix D size(length(datavector), number of centroids)
+
+    """
 
     x = size(X)
-    y = size(center)
+    y = size(centroids)
 
-    D=zeros(x[1],y[1])
+    D = zeros(x[1],y[1])
 
     for i in 1:y[1]
         for j in 1:x[1]
-            D[j,i] = sqrt(sum((X[j, :] .- center[i, :]).^2))
+            D[j,i] = sqrt(sum((X[j, :] .- centroids[i, :]).^2))
         end
     end
    
     return D
 end
 
+
 function assign_center(D)
-    #returns minimum argument of the distance matrix
-    return [argmin(D[i, :]) for i in 1:size(D, 1)]#gpt
+    """
+
+        assign_center(D)
+
+    Returns the Minimum Argument of given Distance Matrix for every Datapoint. 
+
+    """
+    return [argmin(D[i, :]) for i in 1:size(D, 1)]
 end
 
-function update_centroids(X, label_vector,model)
-    #creates a mask based on labels
-    #accesses and calculate new clustercenter with that mask
- 
+
+function update_centroids(X, label_vector, model)
+    """
+
+        update_centroids(data, labelvector, model)
+
+    Calculates new centroids based on given data and labelvector
+
+    """
+
     my_list = Vector{Any}()
     r, c = size(X)
     
-    my_m = zeros(model.k,c)
+    centroids = zeros(model.k,c)
 
     for label in 1:model.k
         # Create a mask for the current label
         mask = label_vector .== label
 
-        m = mean(X[mask,:],dims= 1)
-
-        my_m[label,:] = m
-
+        # average the values using the mask 
+        centroids[label,:] = mean(X[mask,:],dims= 1)
+        
     end
 
-    return my_m
+    return centroids
 end
 
 
-data_1 = [
-    # Cluster 1
-    1.0 1.0;
-    1.5 2.0;
-    # 1.3 1.8;
-    # 1.2 1.2;
-    # 0.8 0.9;
-    # 1.0 1.1;
-    # 1.3 1.3;
-    # 1.2 1.3;
-    # 1.3 1.4;
-    # 1.5 1.5;
+function predict(model::KMeans, X)
+    """
+        predict(model,data)
+
+    predicts cluster for given Datapoint
+
+    """
     
-    # Cluster 2
-    5.0 7.0;
-    5.5 7.5;
-    # 6.0 7.0;
-    # 5.8 7.2;
-    # 6.2 7.5;
-    # 5.9 6.8;
-    # 5.6 7.1;
-    # 6.3 7.6;
-    # 5.8 6.7;
-    # 5.8 7.7;
-    
-    # Cluster 3
-    8.0 1.0;
-    8.5 1.5;
-    # 8.3 1.2;
-    # 8.7 1.8;
-    # 8.4 1.4;
-    # 8.1 1.1;
-    # 8.6 1.6;
-    # 8.4 1.3;
-    # 8.3 1.5;
-    # 8.6 1.8
-]
-
-K = KMeans()
-
-cent = init_centroids(data_1,3,2,K)
-
-K.centroids = cent
-
-fit!(K,data_1)
-
-# Predict each point in X belongs to cluster
-function predict(model::KMeans, X)
-    
-    D = compute_distance(X, model.centroids,model)
+    D = compute_distance(X, model.centroids)
 
     return assign_center(D)
 end
 
-
 end